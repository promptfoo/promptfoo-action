--- conflicted
+++ resolved
@@ -9,10 +9,6 @@
     "esModuleInterop": true /* Enables emit interoperability between CommonJS and ES Modules via creation of namespace objects for all imports. Implies 'allowSyntheticDefaultImports'. */,
     "skipLibCheck": true
   },
-<<<<<<< HEAD
   "include": ["src/**/*"],
-  "exclude": ["node_modules", "**/*.test.ts", "promptfoo/"]
-=======
   "exclude": ["node_modules", "**/*.test.ts", "promptfoo"]
->>>>>>> 37e3effa
 }