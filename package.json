{
  "name": "promptfoo-action",
  "version": "1.0.0",
  "description": "GitHub Action for evaluating LLM outputs with promptfoo",
  "author": "Ian Webster",
  "license": "MIT",
  "main": "lib/main.js",
  "scripts": {
    "build": "tsc",
    "build:watch": "tsc --watch",
    "format": "prettier --write '**/*.ts'",
    "format-check": "prettier --check '**/*.ts'",
    "lint": "eslint src/**/*.ts",
    "lint:fix": "eslint --fix src/**/*.ts",
    "package": "ncc build --source-map --license licenses.txt",
    "test": "jest",
    "all": "npm run build && npm run format && npm run lint && npm run package && npm test"
  },
  "repository": {
    "type": "git",
    "url": "git+https://github.com/actions/typescript-action.git"
  },
  "keywords": [
    "actions",
    "node",
    "setup"
  ],
  "dependencies": {
    "@actions/core": "^1.10.1",
    "@actions/exec": "^1.1.1",
    "@actions/github": "^5.1.1",
    "@actions/io": "^1.1.3",
    "glob": "^10.4.1",
    "simple-git": "^3.24.0"
  },
  "devDependencies": {
    "@types/cache-manager": "^4.0.6",
    "@types/jest": "^29.5.12",
    "@types/node": "^20.14.2",
<<<<<<< HEAD
    "@typescript-eslint/parser": "^7.12.0",
=======
    "@typescript-eslint/parser": "^5.62.0",
>>>>>>> 2cee9c4e
    "@vercel/ncc": "^0.38.1",
    "eslint": "^8.54.0",
    "eslint-plugin-github": "^5.0.1",
    "eslint-plugin-jest": "^28.5.0",
    "jest": "^29.7.0",
    "js-yaml": "^4.1.0",
<<<<<<< HEAD
    "prettier": "^3.3.1",
    "promptfoo": "^0.62.0",
    "ts-jest": "^29.1.4",
    "typescript": "^5.4.5"
=======
    "prettier": "^3.0.2",
    "promptfoo": "^0.63.2",
    "ts-jest": "^29.1.4",
    "typescript": "^5.3.2"
>>>>>>> 2cee9c4e
  }
}<|MERGE_RESOLUTION|>--- conflicted
+++ resolved
@@ -37,27 +37,16 @@
     "@types/cache-manager": "^4.0.6",
     "@types/jest": "^29.5.12",
     "@types/node": "^20.14.2",
-<<<<<<< HEAD
     "@typescript-eslint/parser": "^7.12.0",
-=======
-    "@typescript-eslint/parser": "^5.62.0",
->>>>>>> 2cee9c4e
     "@vercel/ncc": "^0.38.1",
     "eslint": "^8.54.0",
     "eslint-plugin-github": "^5.0.1",
     "eslint-plugin-jest": "^28.5.0",
     "jest": "^29.7.0",
     "js-yaml": "^4.1.0",
-<<<<<<< HEAD
     "prettier": "^3.3.1",
-    "promptfoo": "^0.62.0",
+    "promptfoo": "^0.63.2",
     "ts-jest": "^29.1.4",
     "typescript": "^5.4.5"
-=======
-    "prettier": "^3.0.2",
-    "promptfoo": "^0.63.2",
-    "ts-jest": "^29.1.4",
-    "typescript": "^5.3.2"
->>>>>>> 2cee9c4e
   }
 }