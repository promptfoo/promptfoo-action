import * as core from '@actions/core';
import * as exec from '@actions/exec';
import * as github from '@actions/github';
import * as dotenv from 'dotenv';
import * as fs from 'fs';
import * as glob from 'glob';
import * as path from 'path';
import type { OutputFile } from 'promptfoo';
import { simpleGit } from 'simple-git';

const gitInterface = simpleGit();

function validateGitRef(ref: string): void {
  const gitRefRegex = /^[\w\-/.]+$/; // Allow alphanumerics, underscores, hyphens, slashes, and dots
  // Reject refs starting with "--" to prevent malicious options
  if (ref.startsWith('--') || !gitRefRegex.test(ref)) {
    throw new Error(`Invalid Git ref: ${ref}`);
  }
}

export async function run(): Promise<void> {
  try {
    const openaiApiKey: string = core.getInput('openai-api-key', {
      required: false,
    });
    const azureApiKey: string = core.getInput('azure-api-key', {
      required: false,
    });
    const anthropicApiKey: string = core.getInput('anthropic-api-key', {
      required: false,
    });
    const huggingfaceApiKey: string = core.getInput('huggingface-api-key', {
      required: false,
    });
    const awsAccessKeyId: string = core.getInput('aws-access-key-id', {
      required: false,
    });
    const awsSecretAccessKey: string = core.getInput('aws-secret-access-key', {
      required: false,
    });
    const replicateApiKey: string = core.getInput('replicate-api-key', {
      required: false,
    });
    const palmApiKey: string = core.getInput('palm-api-key', {
      required: false,
    });
    const vertexApiKey: string = core.getInput('vertex-api-key', {
      required: false,
    });
    const githubToken: string = core.getInput('github-token', {
      required: true,
    });
    const promptFilesGlobs: string[] = core
      .getInput('prompts', { required: false })
      .split('\n');
    const configPath: string = core.getInput('config', {
      required: true,
    });
    const cachePath: string = core.getInput('cache-path', { required: false });
    const version: string = core.getInput('promptfoo-version', {
      required: false,
    });
    const workingDirectory: string = path.join(
      process.cwd(),
      core.getInput('working-directory', { required: false }),
    );
    const noShare: boolean = core.getBooleanInput('no-share', {
      required: false,
    });
    const useConfigPrompts: boolean = core.getBooleanInput(
      'use-config-prompts',
      { required: false },
    );
<<<<<<< HEAD
    const envFiles: string = core.getInput('env-files', {required: false});
    const noTable: boolean = core.getBooleanInput('no-table', {
      required: false,
    });
    const noProgressBar: boolean = core.getBooleanInput('no-progress-bar', {
      required: false,
    });
=======
    const envFiles: string = core.getInput('env-files', { required: false });
>>>>>>> 37e3effa

    // Load .env files if specified
    if (envFiles) {
      const envFileList = envFiles.split(',').map((f) => f.trim());
      for (const envFile of envFileList) {
        const envFilePath = path.join(workingDirectory, envFile);
        if (fs.existsSync(envFilePath)) {
          core.info(`Loading environment variables from ${envFilePath}`);
          // Use override: true to allow later files to override earlier ones
          const result = dotenv.config({path: envFilePath, override: true});
          if (result.error) {
            core.warning(
              `Failed to load ${envFilePath}: ${result.error.message}`,
            );
          } else {
            core.info(`Successfully loaded ${envFilePath}`);
          }
        } else {
          core.warning(`Environment file ${envFilePath} not found`);
        }
      }
    }

    const apiKeys = [
      openaiApiKey,
      azureApiKey,
      anthropicApiKey,
      huggingfaceApiKey,
      awsAccessKeyId,
      awsSecretAccessKey,
      replicateApiKey,
      palmApiKey,
      vertexApiKey,
    ];
    for (const key of apiKeys) {
      if (key) {
        core.setSecret(key);
      }
    }
    core.setSecret(githubToken);

    const event = github.context.eventName;
    if (event !== 'pull_request') {
      core.warning(
        `This action is designed to run on pull request events only, but a "${event}" event was received.`,
      );
    }

    const pullRequest = github.context.payload.pull_request;
    if (!pullRequest) {
      throw new Error('No pull request found.');
    }

    // Get list of changed files in PR
    const baseRef = pullRequest.base.ref;
    const headRef = pullRequest.head.ref;

    // Validate baseRef and headRef to prevent command injection
    validateGitRef(baseRef);
    validateGitRef(headRef);

    await exec.exec('git', ['fetch', 'origin', baseRef]);
    const baseFetchHead = (await gitInterface.revparse(['FETCH_HEAD'])).trim();

    await exec.exec('git', ['fetch', 'origin', headRef]);
    const headFetchHead = (await gitInterface.revparse(['FETCH_HEAD'])).trim();

    const changedFiles = await gitInterface.diff([
      '--name-only',
      baseFetchHead,
      headFetchHead,
    ]);

    // Resolve glob patterns to file paths
    const promptFiles: string[] = [];
    for (const globPattern of promptFilesGlobs) {
      const matches = glob.sync(globPattern);
      const changedMatches = matches.filter(
        (file) => file !== configPath && changedFiles.includes(file),
      );
      promptFiles.push(...changedMatches);
    }

    const configChanged = changedFiles.includes(configPath);
    if (promptFiles.length < 1 && !configChanged) {
      // Run promptfoo evaluation only when files change.
      core.info('No LLM prompt or config files were modified.');
      return;
    }

    const outputFile = path.join(workingDirectory, 'output.json');
    let promptfooArgs = ['eval', '-c', configPath, '-o', outputFile];
    if (!useConfigPrompts) {
      promptfooArgs = promptfooArgs.concat(['--prompts', ...promptFiles]);
    }
    if (!noShare) {
      promptfooArgs.push('--share');
    }
    if (noTable) {
      promptfooArgs.push('--no-table');
    }
    if (noProgressBar) {
      promptfooArgs.push('--no-progress-bar');
    }

    const env = {
      ...process.env,
      ...(openaiApiKey ? { OPENAI_API_KEY: openaiApiKey } : {}),
      ...(azureApiKey ? { AZURE_OPENAI_API_KEY: azureApiKey } : {}),
      ...(anthropicApiKey ? { ANTHROPIC_API_KEY: anthropicApiKey } : {}),
      ...(huggingfaceApiKey ? { HF_API_TOKEN: huggingfaceApiKey } : {}),
      ...(awsAccessKeyId ? { AWS_ACCESS_KEY_ID: awsAccessKeyId } : {}),
      ...(awsSecretAccessKey
        ? { AWS_SECRET_ACCESS_KEY: awsSecretAccessKey }
        : {}),
      ...(replicateApiKey ? { REPLICATE_API_KEY: replicateApiKey } : {}),
      ...(palmApiKey ? { PALM_API_KEY: palmApiKey } : {}),
      ...(vertexApiKey ? { VERTEX_API_KEY: vertexApiKey } : {}),
      ...(cachePath ? { PROMPTFOO_CACHE_PATH: cachePath } : {}),
    };
    let errorToThrow: Error | undefined;
    try {
      await exec.exec(`npx promptfoo@${version}`, promptfooArgs, {
        env,
        cwd: workingDirectory,
      });
    } catch (error) {
      // Ignore nonzero exit code, but save the error to throw later
      errorToThrow = error as Error;
    }

    // Comment PR
    const octokit = github.getOctokit(githubToken);
    const output = JSON.parse(
      fs.readFileSync(outputFile, 'utf8'),
    ) as OutputFile;
    const modifiedFiles = promptFiles.join(', ');
    let body = `⚠️ LLM prompt was modified in these files: ${modifiedFiles}

| Success | Failure |
|---------|---------|
| ${output.results.stats.successes}      | ${output.results.stats.failures}       |

`;
    if (output.shareableUrl) {
      body = body.concat(`**» [View eval results](${output.shareableUrl}) «**`);
    } else {
      body = body.concat('**» View eval results in CI console «**');
    }
    await octokit.rest.issues.createComment({
      ...github.context.repo,
      issue_number: pullRequest.number,
      body,
    });

    if (errorToThrow) {
      throw errorToThrow;
    }
  } catch (error) {
    if (error instanceof Error) {
      handleError(error);
    } else {
      handleError(new Error(String(error)));
    }
  }
}

export function handleError(error: Error): void {
  core.setFailed(error.message);
}

if (require.main === module) {
  run();
}<|MERGE_RESOLUTION|>--- conflicted
+++ resolved
@@ -71,17 +71,13 @@
       'use-config-prompts',
       { required: false },
     );
-<<<<<<< HEAD
-    const envFiles: string = core.getInput('env-files', {required: false});
+    const envFiles: string = core.getInput('env-files', { required: false });
     const noTable: boolean = core.getBooleanInput('no-table', {
       required: false,
     });
     const noProgressBar: boolean = core.getBooleanInput('no-progress-bar', {
       required: false,
     });
-=======
-    const envFiles: string = core.getInput('env-files', { required: false });
->>>>>>> 37e3effa
 
     // Load .env files if specified
     if (envFiles) {
@@ -91,7 +87,7 @@
         if (fs.existsSync(envFilePath)) {
           core.info(`Loading environment variables from ${envFilePath}`);
           // Use override: true to allow later files to override earlier ones
-          const result = dotenv.config({path: envFilePath, override: true});
+          const result = dotenv.config({ path: envFilePath, override: true });
           if (result.error) {
             core.warning(
               `Failed to load ${envFilePath}: ${result.error.message}`,
