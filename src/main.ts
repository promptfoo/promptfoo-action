--- conflicted
+++ resolved
@@ -71,14 +71,10 @@
       'use-config-prompts',
       { required: false },
     );
-<<<<<<< HEAD
-    const envFiles: string = core.getInput('env-files', {required: false});
+    const envFiles: string = core.getInput('env-files', { required: false });
     const disableComment: boolean = core.getBooleanInput('disable-comment', {
       required: false,
     });
-=======
-    const envFiles: string = core.getInput('env-files', { required: false });
->>>>>>> 37e3effa
 
     // Load .env files if specified
     if (envFiles) {
