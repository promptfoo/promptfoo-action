--- conflicted
+++ resolved
@@ -63,17 +63,16 @@
     description: 'Comma-separated list of .env files to load (e.g. ".env,.env.test.local")'
     required: false
     default: ''
-<<<<<<< HEAD
   no-table:
     description: 'Run promptfoo with --no-table flag to keep output minimal'
     required: false
     default: 'false'
   no-progress-bar:
     description: 'Run promptfoo with --no-progress-bar flag to keep output minimal'
-=======
+    required: false
+    default: 'false'
   disable-comment:
     description: 'Disable posting comments to the PR'
->>>>>>> d660275d
     required: false
     default: 'false'
 branding:
