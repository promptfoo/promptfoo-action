# `dist/index.js` is a special file in Actions.
# When you reference an action with `uses:` in a workflow,
# `index.js` is the code that will run.
# For our project, we generate this file through a build process from other source files.
# We need to make sure the checked-in `index.js` actually matches what we expect it to be.
name: Check dist

on:
  push:
    branches:
      - main
    paths-ignore:
      - '**.md'
  pull_request:
    paths-ignore:
      - '**.md'
  workflow_dispatch:

jobs:
  check-dist:
    runs-on: ubuntu-latest

    steps:
      - uses: actions/checkout@v4

      - name: Set Node.js 20.x
<<<<<<< HEAD
        uses: actions/setup-node@v4
        with:
          node-version: 20.x
          cache: 'npm'
=======
        uses: actions/setup-node@v4.0.2
        with:
          node-version: 20.x
>>>>>>> b5e4fc00

      - name: Install dependencies
        run: npm ci

      - name: Rebuild the dist/ directory
        run: |
          npm run build
          npm run package

      - name: Compare the expected and actual dist/ directories
        run: |
          if [ "$(git diff --ignore-space-at-eol dist/ | wc -l)" -gt "0" ]; then
            echo "Detected uncommitted changes after build.  See status below:"
            git diff
            exit 1
          fi
        id: diff

      # If index.js was different than expected, upload the expected version as an artifact
      - uses: actions/upload-artifact@v4
        if: ${{ failure() && steps.diff.conclusion == 'failure' }}
        with:
          name: dist
          path: dist/<|MERGE_RESOLUTION|>--- conflicted
+++ resolved
@@ -24,16 +24,10 @@
       - uses: actions/checkout@v4
 
       - name: Set Node.js 20.x
-<<<<<<< HEAD
         uses: actions/setup-node@v4
         with:
           node-version: 20.x
           cache: 'npm'
-=======
-        uses: actions/setup-node@v4.0.2
-        with:
-          node-version: 20.x
->>>>>>> b5e4fc00
 
       - name: Install dependencies
         run: npm ci
