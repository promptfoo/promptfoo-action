# Github Action for LLM Prompt Evaluation

This Github Action uses [promptfoo](https://www.promptfoo.dev) to produce a before/after view of edit prompts.

When you change a prompt, an eval will automatically be posted on the pull request:

<img width="650" alt="pull request llm eval" src="https://github.com/typpo/promptfoo-action/assets/310310/ec75fb39-c6b1-4395-9e41-6d66a7bf8657"/>

The provided link opens the promptfoo web viewer, which allows you to interactively explore the before vs. after:

<img width="650" alt="promptfoo web viewer" src="https://github.com/typpo/promptfoo-action/assets/310310/d0ef0497-0c1a-4886-b115-1ee92680891b"/>

## Supported Events

This action supports multiple GitHub event types:
- **Pull Request** (`pull_request`, `pull_request_target`) - Compares changes between base and head branches
- **Push** (`push`) - Compares changes between commits
- **Manual Trigger** (`workflow_dispatch`) - Allows manual evaluation with custom inputs

## Configuration

The action can be configured using the following inputs:

| Parameter            | Description                                                                                                                                               | Required |
| -------------------- | --------------------------------------------------------------------------------------------------------------------------------------------------------- | -------- |
| `config`             | The path to the configuration file. This file contains settings for the action.                                                                           | Yes      |
| `github-token`       | The Github token. Used to authenticate requests to the Github API.                                                                                        | Yes      |
| `cache-path`         | The path to the cache. This is where the action stores temporary data.                                                                                    | No       |
| `no-share`           | Disable sharing of evaluation results. Defaults to `false` (sharing enabled). See [Sharing Results](#sharing-results) for details.                       | No       |
| `promptfoo-version`  | The version of promptfoo to use. Defaults to `latest`                                                                                                     | No       |
| `working-directory`  | The working directory to run `promptfoo` in. Can be set to a location where `promptfoo` is already installed.                                             | No       |
| `prompts`            | The glob patterns for the prompt files. These patterns are used to find the prompt files that the action should evaluate.                                 | No       |
| `use-config-prompts` | Use prompt files set at config file. Defaults to `false`                                                                                                  | No       |
| `env-files`          | Comma-separated list of .env files to load (e.g. ".env,.env.test.local"). Environment variables from these files will be loaded before running promptfoo. | No       |
| `fail-on-threshold`  | Fail the action if the evaluation success rate is below this percentage (0-100). Example: `80` for 80% success rate.                                      | No       |
| `max-concurrency`    | Maximum number of concurrent API calls. Defaults to `4`. Useful for rate limiting.                                                                         | No       |
| `no-table`           | Run promptfoo with `--no-table` flag to keep output minimal. Defaults to `false`                                                                          | No       |
| `no-progress-bar`    | Run promptfoo with `--no-progress-bar` flag to keep output minimal. Defaults to `false`                                                                   | No       |
| `disable-comment`    | Disable posting comments to the PR. Defaults to `false`                                                                                                   | No       |
| `force-run`          | Force evaluation to run even if no files changed. Defaults to `false`                                                                                      | No       |

The following API key parameters are supported:

| Parameter               | Description                                                                          |
| ----------------------- | ------------------------------------------------------------------------------------ |
| `openai-api-key`        | The API key for OpenAI. Used to authenticate requests to the OpenAI API.             |
| `azure-api-key`         | The API key for Azure OpenAI. Used to authenticate requests to the Azure OpenAI API. |
| `anthropic-api-key`     | The API key for Anthropic. Used to authenticate requests to the Anthropic API.       |
| `huggingface-api-key`   | The API key for Hugging Face. Used to authenticate requests to the Hugging Face API. |
| `aws-access-key-id`     | The AWS access key ID. Used to authenticate requests to AWS services.                |
| `aws-secret-access-key` | The AWS secret access key. Used to authenticate requests to AWS services.            |
| `replicate-api-key`     | The API key for Replicate. Used to authenticate requests to the Replicate API.       |
| `palm-api-key`          | The API key for Palm. Used to authenticate requests to the Palm API.                 |
| `vertex-api-key`        | The API key for Vertex. Used to authenticate requests to the Vertex AI API.          |
| `cohere-api-key`        | The API key for Cohere. Used to authenticate requests to the Cohere API.             |
| `mistral-api-key`       | The API key for Mistral. Used to authenticate requests to the Mistral API.           |
| `groq-api-key`          | The API key for Groq. Used to authenticate requests to the Groq API.                 |

## Usage Examples

### Pull Request Evaluation

Here is a generic Github Action configuration using "typpo/promptfoo-action@v1" with a cache step:

```yaml
name: 'Prompt Evaluation'
on:
  pull_request:
    paths:
      - 'prompts/**'

jobs:
  evaluate:
    runs-on: ubuntu-latest
    permissions:
      contents: read # Required for actions/checkout
      pull-requests: write # Ability to post comments on Pull Requests
    steps:
      # Required for promptfoo-action's git usage
      - uses: actions/checkout@v4

      # This cache is optional, but you'll save money and time by setting it up!
      - name: Set up promptfoo cache
        uses: actions/cache@v4
        with:
          path: ~/.cache/promptfoo
          key: ${{ runner.os }}-promptfoo-v1
          restore-keys: |
            ${{ runner.os }}-promptfoo-

      - name: Run promptfoo evaluation
        uses: promptfoo/promptfoo-action@main
        with:
          openai-api-key: ${{ secrets.OPENAI_API_KEY }}
          github-token: ${{ secrets.GITHUB_TOKEN }}
          config: 'prompts/promptfooconfig.yaml'
          cache-path: ~/.cache/promptfoo
```

### Manual Trigger (workflow_dispatch)

You can also trigger evaluations manually using workflow_dispatch:

```yaml
name: 'Prompt Evaluation - Manual'
on:
  workflow_dispatch:
    inputs:
      files:
        description: 'Files to evaluate (leave empty to auto-detect)'
        required: false
        type: string
      base:
        description: 'Base branch/commit to compare against'
        required: false
        default: 'HEAD~1'
        type: string

jobs:
  evaluate:
    runs-on: ubuntu-latest
    permissions:
      contents: read
      actions: write # Required for workflow summaries
    steps:
      - uses: actions/checkout@v4
        with:
          fetch-depth: 0 # Fetch all history for comparisons

      - name: Run promptfoo evaluation
        uses: promptfoo/promptfoo-action@main
        with:
          openai-api-key: ${{ secrets.OPENAI_API_KEY }}
          github-token: ${{ secrets.GITHUB_TOKEN }}
          config: 'prompts/promptfooconfig.yaml'
```

When triggered manually:
- If `files` input is provided, only those files will be evaluated (one file per line)
- If `base` input is provided, it will compare against that branch/commit
- If no inputs are provided, it will compare against the previous commit (HEAD~1)
- Results will be displayed in the workflow summary instead of a PR comment
- **Important**: The `actions: write` permission is required for writing workflow summaries

#### Alternative: Using Action Inputs

You can also specify files and base directly as action inputs:

```yaml
- name: Run promptfoo evaluation
  uses: promptfoo/promptfoo-action@main
  with:
    github-token: ${{ secrets.GITHUB_TOKEN }}
    config: 'prompts/promptfooconfig.yaml'
    workflow-files: |
      prompts/prompt1.txt
      prompts/prompt2.txt
    workflow-base: 'main'
```

### Push Event Evaluation

Evaluate prompts on every push to the main branch:

```yaml
name: 'Prompt Evaluation - Push'
on:
  push:
    branches:
      - main
    paths:
      - 'prompts/**'

jobs:
  evaluate:
    runs-on: ubuntu-latest
    permissions:
      contents: read
      actions: write # Required for workflow summaries
    steps:
      - uses: actions/checkout@v4
        with:
          fetch-depth: 2 # Need at least 2 commits for comparison

      - name: Run promptfoo evaluation
        uses: promptfoo/promptfoo-action@main
        with:
          openai-api-key: ${{ secrets.OPENAI_API_KEY }}
          github-token: ${{ secrets.GITHUB_TOKEN }}
          config: 'prompts/promptfooconfig.yaml'
```

## Tips

If you are using an OpenAI model, remember to create the secret in Repository Settings > Secrets and Variables > Actions > New repository secret.

For more information on how to set up the promptfoo config, see [documentation](https://promptfoo.dev/docs/getting-started).

## Using .env Files

If your application uses `.env` files to store environment variables, you can load them before running promptfoo evaluations:

```yaml
name: 'Prompt Evaluation'
on:
  pull_request:
    paths:
      - 'prompts/**'

jobs:
  evaluate:
    runs-on: ubuntu-latest
    permissions:
      contents: read
      pull-requests: write
    steps:
      - uses: actions/checkout@v4

      - name: Run promptfoo evaluation
        uses: promptfoo/promptfoo-action@main
        with:
          openai-api-key: ${{ secrets.OPENAI_API_KEY }}
          github-token: ${{ secrets.GITHUB_TOKEN }}
          config: 'prompts/promptfooconfig.yaml'
          env-files: '.env,.env.test.local' # Load multiple .env files
```

This is particularly useful for Next.js applications or other frameworks that use `.env` files for configuration. The environment variables from these files will be available to promptfoo during evaluation.

<<<<<<< HEAD
## Custom Provider Detection

The action automatically detects changes to custom provider files referenced in your promptfoo configuration. When you use custom providers with `file://` URLs, the action will trigger evaluations when these files change.

### Supported Patterns

1. **Direct file references:**
   ```yaml
   providers:
     - file://custom_provider.py
     - id: file://providers/my_provider.js
   ```

2. **Wildcard patterns:**
   ```yaml
   providers:
     - file://providers/*.py          # All Python files in providers/
     - file://lib/**/*.js            # All JS files recursively in lib/
   ```

3. **Directory watching:**
   ```yaml
   providers:
     - file://providers/             # Watch entire directory
   ```

### How It Works

- When you specify a wildcard pattern (e.g., `file://providers/*.py`), the action watches the entire directory
- Changes to any file matching the pattern will trigger evaluation
- Directory paths automatically watch all files within that directory
- This works for providers, prompts, test data files, and assertion files

### Example Configuration

```yaml
# promptfooconfig.yaml
providers:
  - file://providers/**/*.py      # Watch all Python files recursively
  
prompts:
  - file://prompts/               # Watch entire prompts directory

tests:
  - vars:
      context: file://data/*.json # Watch all JSON files in data/
    assert:
      - type: javascript
        value: file://validators/ # Watch all files in validators/
```

### Force Running Evaluations

If you need to run evaluations regardless of file changes, use the `force-run` option:

```yaml
- name: Run promptfoo evaluation
  uses: promptfoo/promptfoo-action@v1
  with:
    github-token: ${{ secrets.GITHUB_TOKEN }}
    config: 'prompts/promptfooconfig.yaml'
    force-run: true
=======
## Sharing

By default, results are shared online. Without `PROMPTFOO_API_KEY`, sharing is skipped and results only appear in logs.

To enable sharing with authentication:

```yaml
- name: Run promptfoo evaluation
  uses: promptfoo/promptfoo-action@main
  env:
    PROMPTFOO_API_KEY: ${{ secrets.PROMPTFOO_API_KEY }}
  with:
    github-token: ${{ secrets.GITHUB_TOKEN }}
    config: 'prompts/promptfooconfig.yaml'
```

To explicitly disable sharing:

```yaml
- name: Run promptfoo evaluation
  uses: promptfoo/promptfoo-action@main
  with:
    github-token: ${{ secrets.GITHUB_TOKEN }}
    config: 'prompts/promptfooconfig.yaml'
    no-share: true
>>>>>>> 3840cfcf
```

## Minimal Output

To reduce console output in CI, set `no-table: true` and `no-progress-bar: true` in your action configuration.<|MERGE_RESOLUTION|>--- conflicted
+++ resolved
@@ -227,7 +227,6 @@
 
 This is particularly useful for Next.js applications or other frameworks that use `.env` files for configuration. The environment variables from these files will be available to promptfoo during evaluation.
 
-<<<<<<< HEAD
 ## Custom Provider Detection
 
 The action automatically detects changes to custom provider files referenced in your promptfoo configuration. When you use custom providers with `file://` URLs, the action will trigger evaluations when these files change.
@@ -290,7 +289,8 @@
     github-token: ${{ secrets.GITHUB_TOKEN }}
     config: 'prompts/promptfooconfig.yaml'
     force-run: true
-=======
+```
+
 ## Sharing
 
 By default, results are shared online. Without `PROMPTFOO_API_KEY`, sharing is skipped and results only appear in logs.
@@ -316,7 +316,6 @@
     github-token: ${{ secrets.GITHUB_TOKEN }}
     config: 'prompts/promptfooconfig.yaml'
     no-share: true
->>>>>>> 3840cfcf
 ```
 
 ## Minimal Output
