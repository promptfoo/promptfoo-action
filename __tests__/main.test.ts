import * as core from '@actions/core';
import * as exec from '@actions/exec';
import * as github from '@actions/github';
import {
  afterEach,
  beforeEach,
  describe,
  expect,
  jest,
  test,
} from '@jest/globals';
import * as fs from 'fs';

// Create mock functions before importing the module that uses them
const mockGitInterface = {
  revparse: jest.fn(() => Promise.resolve('mock-commit-hash\n')),
  diff: jest.fn(() =>
    Promise.resolve('prompts/prompt1.txt\npromptfooconfig.yaml'),
  ),
};

// Mock simple-git before importing main.ts
jest.mock('simple-git', () => ({
  simpleGit: jest.fn(() => mockGitInterface),
}));

import { handleError, run } from '../src/main';

// Mock all dependencies
jest.mock('@actions/core');
jest.mock('@actions/github');
jest.mock('@actions/exec');
jest.mock('fs', () => ({
  ...(jest.requireActual('fs') as object),
  readFileSync: jest.fn(),
  existsSync: jest.fn(),
  promises: {
    access: jest.fn(),
    writeFile: jest.fn(),
    mkdir: jest.fn(),
  },
}));
jest.mock('glob', () => ({
  sync: jest.fn(),
}));
jest.mock('dotenv');

const mockCore = core as jest.Mocked<typeof core>;
const mockGithub = github as jest.Mocked<typeof github>;
const mockExec = exec as jest.Mocked<typeof exec>;
const mockFs = fs as jest.Mocked<typeof fs>;

// Import glob after mocking to get the mocked version
import * as glob from 'glob';

const mockGlob = glob as jest.Mocked<typeof glob>;

describe('GitHub Action Main', () => {
  let mockOctokit: any;

  beforeEach(() => {
    // Reset all mocks
    jest.clearAllMocks();

    // Reset git interface mocks
    mockGitInterface.revparse.mockClear();
    mockGitInterface.diff.mockClear();
    mockGitInterface.revparse.mockResolvedValue('mock-commit-hash\n');
    mockGitInterface.diff.mockResolvedValue(
      'prompts/prompt1.txt\npromptfooconfig.yaml',
    );

    // Setup octokit mock
    mockOctokit = {
      rest: {
        issues: {
          createComment: jest.fn(() => Promise.resolve({})),
        },
      },
    };
    mockGithub.getOctokit.mockReturnValue(mockOctokit as any);

    // Setup default input mocks
    mockCore.getInput.mockImplementation((name: string) => {
      const inputs: Record<string, string> = {
        'github-token': 'mock-github-token',
        config: 'promptfooconfig.yaml',
        prompts: 'prompts/*.txt',
        'working-directory': '',
        'cache-path': '',
        'promptfoo-version': 'latest',
        'env-files': '',
      };
      return inputs[name] || '';
    });

    mockCore.getBooleanInput.mockReturnValue(false);

    // Setup summary mock
    mockCore.summary = {
      addHeading: jest.fn().mockReturnThis(),
      addTable: jest.fn().mockReturnThis(),
      addList: jest.fn().mockReturnThis(),
      addLink: jest.fn().mockReturnThis(),
      addRaw: jest.fn().mockReturnThis(),
      write: jest.fn(() => Promise.resolve()),
    } as any;

    // Setup GitHub context
    Object.defineProperty(mockGithub.context, 'eventName', {
      value: 'pull_request',
      configurable: true,
    });
    Object.defineProperty(mockGithub.context, 'payload', {
      value: {
        pull_request: {
          number: 123,
          base: { ref: 'main' },
          head: { ref: 'feature-branch' },
        },
      },
      configurable: true,
    });
    Object.defineProperty(mockGithub.context, 'repo', {
      value: {
        owner: 'test-owner',
        repo: 'test-repo',
      },
      configurable: true,
    });

    // Setup file system mocks
    mockFs.readFileSync.mockReturnValue(
      JSON.stringify({
        results: {
          stats: {
            successes: 10,
            failures: 2,
          },
        },
        shareableUrl: 'https://example.com/results',
      }),
    );
    mockFs.existsSync.mockReturnValue(false);

    // Setup exec mock
    mockExec.exec.mockResolvedValue(0);

    // Setup glob mock - return files that will match changed files
    mockGlob.sync.mockReturnValue(['prompts/prompt1.txt']);
  });

  afterEach(() => {
    jest.restoreAllMocks();
  });

  describe('run function', () => {
    test('should successfully run evaluation when prompt files change', async () => {
      await run();

      // Verify git operations - now with -- separator for security
      expect(mockExec.exec).toHaveBeenCalledWith('git', [
        'fetch',
        '--',
        'origin',
        'main',
      ]);
      expect(mockExec.exec).toHaveBeenCalledWith('git', [
        'fetch',
        '--',
        'origin',
        'feature-branch',
      ]);
      expect(mockGitInterface.diff).toHaveBeenCalled();

      // Verify promptfoo execution
      expect(mockExec.exec).toHaveBeenCalledWith(
        expect.stringContaining('npx promptfoo@latest'),
        expect.arrayContaining(['eval', '-c', 'promptfooconfig.yaml']),
        expect.any(Object),
      );

      // Verify PR comment
      expect(mockOctokit.rest.issues.createComment).toHaveBeenCalledWith({
        owner: 'test-owner',
        repo: 'test-repo',
        issue_number: 123,
        body: expect.stringContaining('LLM prompt was modified'),
      });
    });

    test('should skip evaluation when no relevant files change', async () => {
      // Mock git diff to return files that don't match our glob pattern
      mockGitInterface.diff.mockResolvedValue('README.md\npackage.json');
      mockGlob.sync.mockReturnValue(['prompts/prompt1.txt']);

      await run();

      expect(mockCore.info).toHaveBeenCalledWith(
        'No LLM prompt or config files were modified.',
      );
      expect(mockExec.exec).not.toHaveBeenCalledWith(
        expect.stringContaining('npx promptfoo'),
        expect.any(Array),
        expect.any(Object),
      );
    });

    test('should handle API keys correctly', async () => {
      mockCore.getInput.mockImplementation((name: string) => {
        const inputs: Record<string, string> = {
          'github-token': 'mock-github-token',
          config: 'promptfooconfig.yaml',
          prompts: 'prompts/*.txt',
          'openai-api-key': 'sk-test-key',
          'anthropic-api-key': 'claude-key',
        };
        return inputs[name] || '';
      });

      await run();

      // Verify secrets are masked
      expect(mockCore.setSecret).toHaveBeenCalledWith('sk-test-key');
      expect(mockCore.setSecret).toHaveBeenCalledWith('claude-key');
      expect(mockCore.setSecret).toHaveBeenCalledWith('mock-github-token');

      // Verify environment variables are passed
      expect(mockExec.exec).toHaveBeenCalledWith(
        expect.any(String),
        expect.any(Array),
        expect.objectContaining({
          env: expect.objectContaining({
            OPENAI_API_KEY: 'sk-test-key',
            ANTHROPIC_API_KEY: 'claude-key',
          }),
        }),
      );
    });

    test('should load environment files when specified', async () => {
      mockCore.getInput.mockImplementation((name: string) => {
        const inputs: Record<string, string> = {
          'github-token': 'mock-github-token',
          config: 'promptfooconfig.yaml',
          prompts: 'prompts/*.txt',
          'env-files': '.env,.env.local',
        };
        return inputs[name] || '';
      });

      mockFs.existsSync.mockImplementation((path: fs.PathLike) => {
        const pathStr = path.toString();
        return pathStr.includes('.env');
      });

      const mockDotenv = require('dotenv');
      mockDotenv.config = jest.fn().mockReturnValue({ error: null });

      await run();

      expect(mockCore.info).toHaveBeenCalledWith(
        expect.stringContaining('Loading environment variables from'),
      );
    });

    test('should handle push events', async () => {
      Object.defineProperty(mockGithub.context, 'eventName', {
        value: 'push',
        configurable: true,
      });
      Object.defineProperty(mockGithub.context, 'payload', {
        value: {
          before: 'abc123',
          after: 'def456',
        },
        configurable: true,
      });
      Object.defineProperty(mockGithub.context, 'sha', {
        value: 'def456',
        configurable: true,
      });

      await run();

      expect(mockCore.info).toHaveBeenCalledWith('Running in push mode');
      expect(mockGitInterface.diff).toHaveBeenCalled();
      const diffCalls = (mockGitInterface.diff as any).mock.calls;
      expect(diffCalls[0][0]).toEqual(['--name-only', 'abc123', 'def456']);
    });

    test('should handle workflow_dispatch events with default behavior', async () => {
      Object.defineProperty(mockGithub.context, 'eventName', {
        value: 'workflow_dispatch',
        configurable: true,
      });
      Object.defineProperty(mockGithub.context, 'payload', {
        value: {
          inputs: {},
        },
        configurable: true,
      });

      await run();

      expect(mockCore.info).toHaveBeenCalledWith(
        'Running in workflow_dispatch mode',
      );
      // Verify it processes files (either through diff or all files)
      expect(mockExec.exec).toHaveBeenCalledWith(
        expect.stringContaining('npx promptfoo@latest'),
        expect.arrayContaining(['eval']),
        expect.any(Object),
      );
    });

    test('should handle workflow_dispatch with manual files input', async () => {
      Object.defineProperty(mockGithub.context, 'eventName', {
        value: 'workflow_dispatch',
        configurable: true,
      });
      Object.defineProperty(mockGithub.context, 'payload', {
        value: {
          inputs: {
            files: 'prompts/file1.txt\nprompts/file2.txt',
          },
        },
        configurable: true,
      });

      await run();

      expect(mockCore.info).toHaveBeenCalledWith(
        'Using manually specified files: prompts/file1.txt\nprompts/file2.txt',
      );
      expect(mockGitInterface.diff).not.toHaveBeenCalled();
    });

    test('should handle workflow_dispatch with custom base comparison', async () => {
      Object.defineProperty(mockGithub.context, 'eventName', {
        value: 'workflow_dispatch',
        configurable: true,
      });
      Object.defineProperty(mockGithub.context, 'payload', {
        value: {
          inputs: {
            base: 'main',
          },
        },
        configurable: true,
      });

      await run();

      // Should still run the evaluation
      expect(mockExec.exec).toHaveBeenCalledWith(
        expect.stringContaining('npx promptfoo@latest'),
        expect.arrayContaining(['eval']),
        expect.any(Object),
      );
    });

    test('should handle workflow_dispatch when diff comparison fails', async () => {
      Object.defineProperty(mockGithub.context, 'eventName', {
        value: 'workflow_dispatch',
        configurable: true,
      });
      Object.defineProperty(mockGithub.context, 'payload', {
        value: {
          inputs: {
            base: 'invalid-ref',
          },
        },
        configurable: true,
      });

      // Make diff throw an error for this test
      mockGitInterface.diff.mockRejectedValueOnce(new Error('Invalid ref'));

      await run();

      expect(mockCore.warning).toHaveBeenCalledWith(
        expect.stringContaining('Could not compare against invalid-ref'),
      );
      // Should process all matching files when diff fails
      expect(mockGlob.sync).toHaveBeenCalled();
    });

    test('should prioritize action inputs over workflow inputs', async () => {
      Object.defineProperty(mockGithub.context, 'eventName', {
        value: 'workflow_dispatch',
        configurable: true,
      });
      Object.defineProperty(mockGithub.context, 'payload', {
        value: {
          inputs: {
            files: 'workflow-input-file.txt',
            base: 'workflow-base',
          },
        },
        configurable: true,
      });

      // Mock action inputs
      mockCore.getInput.mockImplementation((name: string) => {
        const inputs: Record<string, string> = {
          'github-token': 'mock-github-token',
          'prompts': 'prompts/**/*.txt',
          'config': 'promptfooconfig.yaml',
          'promptfoo-version': 'latest',
          'working-directory': '',
          'no-share': 'false',
          'use-config-prompts': 'false',
          'env-files': '',
          'cache-path': '',
          'no-table': 'false',
          'no-progress-bar': 'false',
          'disable-comment': 'false',
          'workflow-files': 'action-input-file.txt',
          'workflow-base': 'action-base',
        };
        return inputs[name] || '';
      });

      await run();

      expect(mockCore.info).toHaveBeenCalledWith(
        'Using manually specified files: action-input-file.txt',
      );
      // Since we're providing files directly, diff shouldn't be called
      expect(mockGitInterface.diff).not.toHaveBeenCalled();
    });

    test('should use action input base when only base is provided', async () => {
      Object.defineProperty(mockGithub.context, 'eventName', {
        value: 'workflow_dispatch',
        configurable: true,
      });
      Object.defineProperty(mockGithub.context, 'payload', {
        value: {
          inputs: {},
        },
        configurable: true,
      });

      // Mock only workflow-base action input
      mockCore.getInput.mockImplementation((name: string) => {
        const inputs: Record<string, string> = {
          'github-token': 'mock-github-token',
          'prompts': 'prompts/**/*.txt',
          'config': 'promptfooconfig.yaml',
          'promptfoo-version': 'latest',
          'working-directory': '',
          'no-share': 'false',
          'use-config-prompts': 'false',
          'env-files': '',
          'cache-path': '',
          'no-table': 'false',
          'no-progress-bar': 'false',
          'disable-comment': 'false',
          'workflow-files': '', // Empty
          'workflow-base': 'feature-branch',
        };
        return inputs[name] || '';
      });

      await run();

      // Verify that diff was called with the action input base
      const diffCalls = (mockGitInterface.diff as any).mock.calls;
      expect(diffCalls[0][0]).toEqual(['--name-only', 'feature-branch', 'HEAD']);
    });

    test('should handle unsupported events with warning', async () => {
      Object.defineProperty(mockGithub.context, 'eventName', {
        value: 'issues',
        configurable: true,
      });

      await run();

      expect(mockCore.warning).toHaveBeenCalledWith(
        expect.stringContaining(
          'This action is designed to run on pull request, push, or workflow_dispatch events',
        ),
      );
    });

    test('should handle missing pull request data', async () => {
      Object.defineProperty(mockGithub.context, 'payload', {
        value: {},
        configurable: true,
      });

      await run();

      expect(mockCore.setFailed).toHaveBeenCalledWith(
<<<<<<< HEAD
        'Error: No pull request found\n\nHelp: This action must be run in the context of a pull request event',
=======
        'No pull request found in context.',
>>>>>>> 30143f8e
      );
    });

    test('should handle promptfoo execution failure', async () => {
      mockExec.exec.mockImplementation((command: string) => {
        if (command.includes('promptfoo')) {
          throw new Error('Promptfoo evaluation failed');
        }
        return Promise.resolve(0);
      });

      await run();

      // Should still create comment
      expect(mockOctokit.rest.issues.createComment).toHaveBeenCalled();

      // But should fail the action
      expect(mockCore.setFailed).toHaveBeenCalledWith(
        expect.stringContaining('Error: Promptfoo evaluation failed'),
      );
    });

    test('should respect disable-comment option', async () => {
      mockCore.getBooleanInput.mockImplementation((name: string) => {
        return name === 'disable-comment' ? true : false;
      });

      await run();

      // Should NOT create comment when disable-comment is true
      expect(mockOctokit.rest.issues.createComment).not.toHaveBeenCalled();
    });

    test('should not include flags when both are false', async () => {
      await run();

      expect(mockExec.exec).toHaveBeenCalledTimes(3); // 2 git fetches + 1 promptfoo
      const promptfooCall = mockExec.exec.mock.calls[2];
      expect(promptfooCall[0]).toBe('npx promptfoo@latest');

      const args = promptfooCall[1] as string[];
      expect(args).toContain('eval');
      expect(args).toContain('-c');
      expect(args).toContain('promptfooconfig.yaml');
      expect(args).not.toContain('--no-table');
      expect(args).not.toContain('--no-progress-bar');
    });

    test('should include --no-table flag when no-table is true', async () => {
      mockCore.getBooleanInput.mockImplementation((name: string) => {
        if (name === 'no-table') return true;
        return false;
      });

      await run();

      const promptfooCall = mockExec.exec.mock.calls[2];
      const args = promptfooCall[1] as string[];
      expect(args).toContain('--no-table');
      expect(args).not.toContain('--no-progress-bar');
    });

    test('should include --no-progress-bar flag when no-progress-bar is true', async () => {
      mockCore.getBooleanInput.mockImplementation((name: string) => {
        if (name === 'no-progress-bar') return true;
        return false;
      });

      await run();

      const promptfooCall = mockExec.exec.mock.calls[2];
      const args = promptfooCall[1] as string[];
      expect(args).not.toContain('--no-table');
      expect(args).toContain('--no-progress-bar');
    });

    test('should include both flags when both are true', async () => {
      mockCore.getBooleanInput.mockImplementation((name: string) => {
        if (name === 'no-table') return true;
        if (name === 'no-progress-bar') return true;
        return false;
      });

      await run();

      const promptfooCall = mockExec.exec.mock.calls[2];
      const args = promptfooCall[1] as string[];
      expect(args).toContain('--no-table');
      expect(args).toContain('--no-progress-bar');
    });

    test('should include --share flag when no-share is false', async () => {
      await run();

      const promptfooCall = mockExec.exec.mock.calls[2];
      const args = promptfooCall[1] as string[];
      expect(args).toContain('--share');
    });

    test('should not include --share flag when no-share is true', async () => {
      mockCore.getBooleanInput.mockImplementation((name: string) => {
        if (name === 'no-share') return true;
        return false;
      });

      await run();

      const promptfooCall = mockExec.exec.mock.calls[2];
      const args = promptfooCall[1] as string[];
      expect(args).not.toContain('--share');
    });

    test('should handle all flags together correctly', async () => {
      mockCore.getBooleanInput.mockImplementation((name: string) => {
        if (name === 'no-table') return true;
        if (name === 'no-progress-bar') return true;
        if (name === 'no-share') return true;
        if (name === 'use-config-prompts') return true;
        return false;
      });

      await run();

      const promptfooCall = mockExec.exec.mock.calls[2];
      const args = promptfooCall[1] as string[];

      // Should have these flags
      expect(args).toContain('--no-table');
      expect(args).toContain('--no-progress-bar');

      // Should NOT have these
      expect(args).not.toContain('--share');
      expect(args).not.toContain('--prompts'); // because use-config-prompts is true
    });
  });

  describe('handleError function', () => {
    test('should set failed status with error message', () => {
      const error = new Error('Test error');
      handleError(error);
      expect(mockCore.setFailed).toHaveBeenCalledWith('Error: Test error');
    });
  });

  describe('security validation', () => {
    test('should reject git refs starting with --', async () => {
      Object.defineProperty(mockGithub.context, 'payload', {
        value: {
          pull_request: {
            number: 123,
            base: { ref: '--upload-pack=/evil/script' },
            head: { ref: 'feature-branch' },
          },
        },
        configurable: true,
      });

      await run();

      expect(mockCore.setFailed).toHaveBeenCalledWith(
        expect.stringContaining('refs cannot start with "-" or "--"'),
      );
    });

    test('should reject git refs with special characters', async () => {
      Object.defineProperty(mockGithub.context, 'payload', {
        value: {
          pull_request: {
            number: 123,
            base: { ref: 'main' },
            head: { ref: 'feature$evil' },
          },
        },
        configurable: true,
      });

      await run();

      expect(mockCore.setFailed).toHaveBeenCalledWith(
        expect.stringContaining('refs cannot contain special character "$"'),
      );
    });

    test('should reject git refs with spaces', async () => {
      Object.defineProperty(mockGithub.context, 'payload', {
        value: {
          pull_request: {
            number: 123,
            base: { ref: 'main' },
            head: { ref: 'feature branch' },
          },
        },
        configurable: true,
      });

      await run();

      expect(mockCore.setFailed).toHaveBeenCalledWith(
        expect.stringContaining('refs cannot contain whitespace characters'),
      );
    });

    test('should accept valid git refs', async () => {
      Object.defineProperty(mockGithub.context, 'payload', {
        value: {
          pull_request: {
            number: 123,
            base: { ref: 'main' },
            head: { ref: 'feature/JIRA-123_update-deps' },
          },
        },
        configurable: true,
      });

      await run();

      // Should proceed with git fetch using -- separator
      expect(mockExec.exec).toHaveBeenCalledWith('git', ['fetch', '--', 'origin', 'main']);
      expect(mockExec.exec).toHaveBeenCalledWith('git', ['fetch', '--', 'origin', 'feature/JIRA-123_update-deps']);
    });
  });
});

// Simple tests to verify the logic would work
describe('disable-comment feature', () => {
  test('should have disable-comment parameter in action.yml', async () => {
    const yaml = require('js-yaml');
    const path = require('path');
    const realFs = jest.requireActual('fs') as typeof fs;

    const actionYmlPath = path.join(__dirname, '..', 'action.yml');
    const actionYml = realFs.readFileSync(actionYmlPath, 'utf8');
    const action = yaml.load(actionYml);

    expect(action.inputs).toHaveProperty('disable-comment');
    expect(action.inputs['disable-comment'].description).toBe(
      'Disable posting comments to the PR',
    );
    expect(action.inputs['disable-comment'].default).toBe('false');
    expect(action.inputs['disable-comment'].required).toBe(false);
  });

  test('main.ts should have conditional comment logic', async () => {
    const path = require('path');
    const realFs = jest.requireActual('fs') as typeof fs;

    const mainPath = path.join(__dirname, '..', 'src', 'main.ts');
    const mainContent = realFs.readFileSync(mainPath, 'utf8');

    // Check that disableComment is read from input
    expect(mainContent).toContain(
      "const disableComment: boolean = core.getBooleanInput('disable-comment'",
    );

    // Check that comment posting is wrapped in a condition
    expect(mainContent).toContain('if (isPullRequest && pullRequestNumber && !disableComment)');
    expect(mainContent).toContain('octokit.rest.issues.createComment');
  });

  test('README.md should document the new parameter', async () => {
    const path = require('path');
    const realFs = jest.requireActual('fs') as typeof fs;

    const readmePath = path.join(__dirname, '..', 'README.md');
    const readmeContent = realFs.readFileSync(readmePath, 'utf8');

    // Check that disable-comment is documented
    expect(readmeContent).toContain('`disable-comment`');
    expect(readmeContent).toContain('Disable posting comments to the PR');
  });
});<|MERGE_RESOLUTION|>--- conflicted
+++ resolved
@@ -495,11 +495,7 @@
       await run();
 
       expect(mockCore.setFailed).toHaveBeenCalledWith(
-<<<<<<< HEAD
-        'Error: No pull request found\n\nHelp: This action must be run in the context of a pull request event',
-=======
-        'No pull request found in context.',
->>>>>>> 30143f8e
+        'Error: No pull request found in context.',
       );
     });
 
