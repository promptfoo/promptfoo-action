--- conflicted
+++ resolved
@@ -293,7 +293,17 @@
       );
     });
 
-<<<<<<< HEAD
+    test('should respect disable-comment option', async () => {
+      mockCore.getBooleanInput.mockImplementation((name: string) => {
+        return name === 'disable-comment' ? true : false;
+      });
+
+      await run();
+
+      // Should NOT create comment when disable-comment is true
+      expect(mockOctokit.rest.issues.createComment).not.toHaveBeenCalled();
+    });
+
     test('should not include flags when both are false', async () => {
       await run();
 
@@ -342,16 +352,10 @@
         if (name === 'no-table') return true;
         if (name === 'no-progress-bar') return true;
         return false;
-=======
-    test('should respect disable-comment option', async () => {
-      mockCore.getBooleanInput.mockImplementation((name: string) => {
-        return name === 'disable-comment' ? true : false;
->>>>>>> d660275d
-      });
-
-      await run();
-
-<<<<<<< HEAD
+      });
+
+      await run();
+
       const promptfooCall = mockExec.exec.mock.calls[2];
       const args = promptfooCall[1] as string[];
       expect(args).toContain('--no-table');
@@ -400,10 +404,6 @@
       // Should NOT have these
       expect(args).not.toContain('--share');
       expect(args).not.toContain('--prompts'); // because use-config-prompts is true
-=======
-      // Should NOT create comment when disable-comment is true
-      expect(mockOctokit.rest.issues.createComment).not.toHaveBeenCalled();
->>>>>>> d660275d
     });
   });
 
